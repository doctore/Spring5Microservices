--- conflicted
+++ resolved
@@ -1,13 +1,10 @@
 package com.security.jwt.application.spring5microservices.service;
 
-<<<<<<< HEAD
 import com.security.jwt.application.spring5microservices.configuration.Constants;
-=======
-import com.security.jwt.configuration.Constants;
->>>>>>> 8a133ca6
 import com.security.jwt.interfaces.IUserService;
 import com.security.jwt.application.spring5microservices.model.User;
 import com.security.jwt.application.spring5microservices.repository.UserRepository;
+import lombok.AllArgsConstructor;
 import org.springframework.beans.factory.annotation.Autowired;
 import org.springframework.context.annotation.Lazy;
 import org.springframework.security.authentication.AccountStatusUserDetailsChecker;
@@ -19,21 +16,15 @@
 
 import static java.util.Optional.ofNullable;
 
-<<<<<<< HEAD
+@AllArgsConstructor
 @Service(value = Constants.APPLICATION_NAME + "UserDetailsService")
-=======
-@Service(value = Constants.APPLICATIONS.SPRING5_MICROSERVICES + "UserDetailsService")
->>>>>>> 8a133ca6
 public class UserService implements IUserService {
 
-    private UserRepository userRepository;
-    private PasswordEncoder passwordEncoder;
+    @Lazy
+    private final UserRepository userRepository;
 
-    @Autowired
-    public UserService(@Lazy UserRepository userRepository, PasswordEncoder passwordEncoder) {
-        this.userRepository = userRepository;
-        this.passwordEncoder = passwordEncoder;
-    }
+    @Lazy
+    private final PasswordEncoder passwordEncoder;
 
 
     /**
