package com.pizza.configuration.security;

import com.pizza.service.cache.UserBlacklistCacheService;
import com.spring5microservices.common.dto.UsernameAuthoritiesDto;
import com.spring5microservices.common.enums.ExtendedHttpStatus;
import com.spring5microservices.common.exception.TokenExpiredException;
import com.spring5microservices.common.exception.UnauthorizedException;
import lombok.extern.log4j.Log4j2;
import org.springframework.beans.factory.annotation.Autowired;
<<<<<<< HEAD
import org.springframework.http.HttpEntity;
import org.springframework.http.HttpHeaders;
import org.springframework.http.ResponseEntity;
=======
import org.springframework.http.HttpHeaders;
>>>>>>> 8a133ca6
import org.springframework.security.authentication.ReactiveAuthenticationManager;
import org.springframework.security.authentication.UsernamePasswordAuthenticationToken;
import org.springframework.security.core.Authentication;
import org.springframework.security.core.GrantedAuthority;
import org.springframework.security.core.authority.SimpleGrantedAuthority;
import org.springframework.stereotype.Component;
<<<<<<< HEAD
import org.springframework.web.client.RestTemplate;
import org.springframework.web.client.UnknownHttpStatusCodeException;
=======
import org.springframework.web.reactive.function.BodyInserters;
import org.springframework.web.reactive.function.client.WebClient;
>>>>>>> 8a133ca6
import reactor.core.publisher.Mono;

import java.util.Base64;
import java.util.Collection;
import java.util.Optional;
import java.util.stream.Collectors;

import static java.lang.String.format;
import static java.util.Arrays.asList;
import static org.springframework.http.HttpStatus.BAD_REQUEST;
import static org.springframework.http.HttpStatus.FORBIDDEN;
import static org.springframework.http.HttpStatus.NOT_FOUND;
import static org.springframework.http.HttpStatus.UNAUTHORIZED;

/**
 *    Manages the validation of the token related with a logged user, using the {@link Authentication}
 * to get and fill the required {@link UsernamePasswordAuthenticationToken} used later to know if the
 * user has the correct {@link GrantedAuthority}.
 */
@Component
@Log4j2
public class SecurityManager implements ReactiveAuthenticationManager {

    @Autowired
    private SecurityConfiguration securityConfiguration;

    @Autowired
    private UserBlacklistCacheService userBlacklistCacheService;

    @Autowired
    private WebClient webClient;


    @Override
    public Mono<Authentication> authenticate(Authentication authentication) {
        String authToken = authentication.getCredentials().toString();
        return getAuthenticationInformation(securityConfiguration.getAuthenticationInformationWebService(), authToken)
                        .map(au -> getFromUsernameAuthoritiesDto(au));
    }


    /**
     * Using the given token gets the authentication information related with the logged user.
     *
     * @param authenticationInformationWebService
     *    Web service used to get authentication information
     * @param token
     *    Token (included Http authentication scheme)
     *
     * @return {@link Optional} of {@link UsernameAuthoritiesDto}
     */
<<<<<<< HEAD
    private Optional<UsernameAuthoritiesDto> getAuthenticationInformation(String authenticationInformationWebService, String token) {
        try {
            HttpEntity<String> request = new HttpEntity<>(token, createHeaders(securityConfiguration.getClientId(), securityConfiguration.getClientPassword()));
            ResponseEntity<UsernameAuthoritiesDto> restResponse = restTemplate.postForEntity(authenticationInformationWebService,
                    request, UsernameAuthoritiesDto.class);
            return Optional.of(restResponse.getBody());
        } catch(Exception ex) {
            log.error("There was an error trying to validate the authentication token", ex);
            if (ex instanceof UnknownHttpStatusCodeException &&
                    ExtendedHttpStatus.TOKEN_EXPIRED.value() == ((UnknownHttpStatusCodeException)ex).getRawStatusCode()) {
                throw new TokenExpiredException(ex);
            }
            return Optional.empty();
        }
=======
    private Mono<UsernameAuthoritiesDto> getAuthenticationInformation(String authenticationInformationWebService, String token) {
        return webClient.post()
                .uri(authenticationInformationWebService)
                .header(HttpHeaders.AUTHORIZATION,
                        buildAuthorizationHeader(securityConfiguration.getClientId(), securityConfiguration.getClientPassword()))
                .body(BodyInserters.fromObject(token))
                .retrieve()
                .onStatus(httpStatus -> asList(BAD_REQUEST, UNAUTHORIZED, FORBIDDEN, NOT_FOUND).contains(httpStatus),
                        clientResponse -> Mono.empty())
                .onRawStatus(httpStatus -> ExtendedHttpStatus.TOKEN_EXPIRED.value() == httpStatus,
                        clientResponse -> {
                            throw new TokenExpiredException("The provided authentication token has expired");
                })
                .bodyToMono(UsernameAuthoritiesDto.class);
>>>>>>> 8a133ca6
    }

    /**
     * Converts a given {@link UsernameAuthoritiesDto} into an {@link UsernamePasswordAuthenticationToken}
     *
     * @param usernameAuthoritiesDto
     *    {@link UsernameAuthoritiesDto} to convert
     *
     * @return {@link UsernamePasswordAuthenticationToken}
     *
     * @throws UnauthorizedException is the given {@code username} has been included in the black list.
     */
    private UsernamePasswordAuthenticationToken getFromUsernameAuthoritiesDto(UsernameAuthoritiesDto usernameAuthoritiesDto) {
        if (userBlacklistCacheService.contains(usernameAuthoritiesDto.getUsername())) {
            throw new UnauthorizedException(format("The given username: %s has been included in the blacklist",
                    usernameAuthoritiesDto.getUsername()));
        }
        Collection<? extends GrantedAuthority> authorities = usernameAuthoritiesDto.getAuthorities()
                .stream()
                .map(a -> new SimpleGrantedAuthority(a))
                .collect(Collectors.toList());

        UsernamePasswordAuthenticationToken authenticationInfo = new UsernamePasswordAuthenticationToken(
                usernameAuthoritiesDto.getUsername(), null, authorities);
        authenticationInfo.setDetails(usernameAuthoritiesDto.getAdditionalInfo());
        return authenticationInfo;
    }

    /**
<<<<<<< HEAD
     * Build the required Basic Authentication to send requests to the security server
=======
     * Build the required Basic Authentication header to send requests to the security server
>>>>>>> 8a133ca6
     *
     * @param username
     *    Security server client identifier
     * @param password
     *    Security server client password
     *
     * @return {@link HttpHeaders}
     */
<<<<<<< HEAD
    private HttpHeaders createHeaders(String username, String password){
        return new HttpHeaders() {{
            String auth = username + ":" + password;
            byte[] encodedAuth = Base64.getEncoder().encode(auth.getBytes());
            String authHeader = "Basic " + new String(encodedAuth);
            set("Authorization", authHeader);
        }};
=======
    private String buildAuthorizationHeader(String username, String password) {
        String auth = username + ":" + password;
        byte[] encodedAuth = Base64.getEncoder().encode(auth.getBytes());
        return "Basic " + new String(encodedAuth);
>>>>>>> 8a133ca6
    }

}<|MERGE_RESOLUTION|>--- conflicted
+++ resolved
@@ -7,26 +7,15 @@
 import com.spring5microservices.common.exception.UnauthorizedException;
 import lombok.extern.log4j.Log4j2;
 import org.springframework.beans.factory.annotation.Autowired;
-<<<<<<< HEAD
-import org.springframework.http.HttpEntity;
 import org.springframework.http.HttpHeaders;
-import org.springframework.http.ResponseEntity;
-=======
-import org.springframework.http.HttpHeaders;
->>>>>>> 8a133ca6
 import org.springframework.security.authentication.ReactiveAuthenticationManager;
 import org.springframework.security.authentication.UsernamePasswordAuthenticationToken;
 import org.springframework.security.core.Authentication;
 import org.springframework.security.core.GrantedAuthority;
 import org.springframework.security.core.authority.SimpleGrantedAuthority;
 import org.springframework.stereotype.Component;
-<<<<<<< HEAD
-import org.springframework.web.client.RestTemplate;
-import org.springframework.web.client.UnknownHttpStatusCodeException;
-=======
 import org.springframework.web.reactive.function.BodyInserters;
 import org.springframework.web.reactive.function.client.WebClient;
->>>>>>> 8a133ca6
 import reactor.core.publisher.Mono;
 
 import java.util.Base64;
@@ -78,22 +67,6 @@
      *
      * @return {@link Optional} of {@link UsernameAuthoritiesDto}
      */
-<<<<<<< HEAD
-    private Optional<UsernameAuthoritiesDto> getAuthenticationInformation(String authenticationInformationWebService, String token) {
-        try {
-            HttpEntity<String> request = new HttpEntity<>(token, createHeaders(securityConfiguration.getClientId(), securityConfiguration.getClientPassword()));
-            ResponseEntity<UsernameAuthoritiesDto> restResponse = restTemplate.postForEntity(authenticationInformationWebService,
-                    request, UsernameAuthoritiesDto.class);
-            return Optional.of(restResponse.getBody());
-        } catch(Exception ex) {
-            log.error("There was an error trying to validate the authentication token", ex);
-            if (ex instanceof UnknownHttpStatusCodeException &&
-                    ExtendedHttpStatus.TOKEN_EXPIRED.value() == ((UnknownHttpStatusCodeException)ex).getRawStatusCode()) {
-                throw new TokenExpiredException(ex);
-            }
-            return Optional.empty();
-        }
-=======
     private Mono<UsernameAuthoritiesDto> getAuthenticationInformation(String authenticationInformationWebService, String token) {
         return webClient.post()
                 .uri(authenticationInformationWebService)
@@ -108,7 +81,6 @@
                             throw new TokenExpiredException("The provided authentication token has expired");
                 })
                 .bodyToMono(UsernameAuthoritiesDto.class);
->>>>>>> 8a133ca6
     }
 
     /**
@@ -138,11 +110,7 @@
     }
 
     /**
-<<<<<<< HEAD
-     * Build the required Basic Authentication to send requests to the security server
-=======
      * Build the required Basic Authentication header to send requests to the security server
->>>>>>> 8a133ca6
      *
      * @param username
      *    Security server client identifier
@@ -151,20 +119,10 @@
      *
      * @return {@link HttpHeaders}
      */
-<<<<<<< HEAD
-    private HttpHeaders createHeaders(String username, String password){
-        return new HttpHeaders() {{
-            String auth = username + ":" + password;
-            byte[] encodedAuth = Base64.getEncoder().encode(auth.getBytes());
-            String authHeader = "Basic " + new String(encodedAuth);
-            set("Authorization", authHeader);
-        }};
-=======
     private String buildAuthorizationHeader(String username, String password) {
         String auth = username + ":" + password;
         byte[] encodedAuth = Base64.getEncoder().encode(auth.getBytes());
         return "Basic " + new String(encodedAuth);
->>>>>>> 8a133ca6
     }
 
 }